--- conflicted
+++ resolved
@@ -10,11 +10,7 @@
 
 extra-deps:
 - github: ivogabe/accelerate
-<<<<<<< HEAD
-  commit: 0e2e37f7d9c456bb352eaada9e4025ef9d886e90
-=======
   commit: 9e2dadb9f98c432436bae8604223f8e692421033
->>>>>>> cab00478
 
 - cuda-0.10.0.0
 - half-0.3
