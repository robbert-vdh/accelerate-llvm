--- conflicted
+++ resolved
@@ -40,19 +40,14 @@
 --
 stencilAccess
     :: Stencil sh e stencil
-<<<<<<< HEAD
     => Maybe (IRBoundary arch aenv (Array sh e))
-    -> IRArray (Array sh e)
-=======
-    => IRBoundary arch aenv (Array sh e)
-    -> IRDelayed  arch aenv (Array sh e)
->>>>>>> f72631e0
+    ->        IRDelayed  arch aenv (Array sh e)
     -> IR sh
     -> CodeGen (IR stencil)
-stencilAccess mbndy arr ix =
+stencilAccess mbndy arr =
   case mbndy of
-    Nothing   -> goR stencil (inbounds     arr) ix
-    Just bndy -> goR stencil (bounded bndy arr) ix
+    Nothing   -> goR stencil (inbounds     arr)
+    Just bndy -> goR stencil (bounded bndy arr)
   where
     -- Base cases, nothing interesting to do here since we know the lower
     -- dimension is Z.
@@ -164,16 +159,15 @@
            <*> goR s9 (rf'   4)  ix'
 
 
--- Assume that every index is inbounds of the array (bounds checks or boundary
--- conditions).
+-- Do not apply any boundary conditions to the given index
 --
 inbounds
     :: (Shape sh, Elt e)
-    => IRArray (Array sh e)
+    => IRDelayed arch aenv (Array sh e)
     -> IR sh
     -> CodeGen (IR e)
-inbounds arr@IRArray{..} ix = do
-  readArray arr =<< intOfIndex irArrayShape ix
+inbounds IRDelayed{..} ix =
+  app1 delayedIndex ix
 
 
 -- Apply boundary conditions to the given index
