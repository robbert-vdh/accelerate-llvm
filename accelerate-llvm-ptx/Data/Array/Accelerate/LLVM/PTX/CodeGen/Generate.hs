{-# LANGUAGE OverloadedStrings   #-}
{-# LANGUAGE ScopedTypeVariables #-}
{-# LANGUAGE QuasiQuotes         #-}
{-# LANGUAGE RankNTypes          #-}
-- |
-- Module      : Data.Array.Accelerate.LLVM.PTX.CodeGen.Generate
-- Copyright   : [2014] Trevor L. McDonell, Sean Lee, Vinod Grover, NVIDIA Corporation
-- License     : BSD3
--
-- Maintainer  : Trevor L. McDonell <tmcdonell@cse.unsw.edu.au>
-- Stability   : experimental
-- Portability : non-portable (GHC extensions)
--

module Data.Array.Accelerate.LLVM.PTX.CodeGen.Generate
  where

-- accelerate
import Data.Array.Accelerate.Array.Sugar                        ( Array, Shape, Elt )
import Data.Array.Accelerate.Type

import Data.Array.Accelerate.LLVM.CodeGen.Arithmetic
import Data.Array.Accelerate.LLVM.CodeGen.Constant
import Data.Array.Accelerate.LLVM.CodeGen.Base
import Data.Array.Accelerate.LLVM.CodeGen.Environment
import Data.Array.Accelerate.LLVM.CodeGen.Exp
import Data.Array.Accelerate.LLVM.CodeGen.Module
import Data.Array.Accelerate.LLVM.CodeGen.Monad
import Data.Array.Accelerate.LLVM.CodeGen.Type

import Data.Array.Accelerate.LLVM.PTX.Target                    ( PTX )
import Data.Array.Accelerate.LLVM.PTX.CodeGen.Base
import Data.Array.Accelerate.LLVM.PTX.CodeGen.Loop

import LLVM.General.AST
import LLVM.General.Quote.LLVM

-- standard library
import Prelude                                                  hiding ( fromIntegral )


-- Construct a new array by applying a function to each index. Each thread
-- processes multiple adjacent elements.
--
mkGenerate
    :: forall arch aenv sh e. (Shape sh, Elt e)
    => PTX
    -> Gamma aenv
    -> IRFun1 aenv (sh -> e)
    -> CodeGen [Kernel arch aenv (Array sh e)]
mkGenerate _dev aenv apply = do
  let
<<<<<<< HEAD
      (start, end, paramGang)   = gangParam
      arrOut                    = arrayData  (undefined::Array sh e) "out"
      shOut                     = arrayShape (undefined::Array sh e) "out"
      paramOut                  = arrayParam (undefined::Array sh e) "out"
      paramEnv                  = envParam aenv
  in
  makeKernel "generate" (paramGang ++ paramOut ++ paramEnv) $ do

    imapFromTo start end $ \i -> do
      ii  <- fromIntegral int32 int i           -- keep the loop counter as i32, but do calculations in Int
      ix  <- indexOfInt shOut ii                -- convert to multidimensional index
      r   <- apply ix                           -- apply generator function
      writeArray arrOut i r                     -- write result

    return_
=======
      arrOut                      = arrayData  (undefined::Array sh e) "out"
      shOut                       = arrayShape (undefined::Array sh e) "out"
      paramOut                    = arrayParam (undefined::Array sh e) "out"
      paramEnv                    = envParam aenv
      (start, end, paramGang)     = gangParam
      intType                     = (typeOf (integralType :: IntegralType Int))
  step  <- gridSize
  tid   <- globalThreadIdx
  k <- [llgM|
  define void @generate (
    $params:(paramGang) ,
    $params:(paramOut) ,
    $params:(paramEnv)
    ) {
      $bbsM:(exec $ return ())               ;; splice in the BasicBlocks from above (step, tid)
      %z = add i32 $opr:(tid), $opr:(start)
      br label %nextblock
      for i32 %i in %z to $opr:(end) step $opr:(step) {
        %ii = sext i32 %i to $type:(intType)
        br label %nextblock
        $bbsM:("ix" .=. indexOfInt (map local shOut) ("ii" :: Operand))
        $bbsM:("r" .=. apply ("ix" :: Name))
        $bbsM:(execRet_ (writeArray arrOut "i" ("r" :: Name)))
      }
      ret void
  }
  |]
  addMetadata "nvvm.annotations" [ Just $ global "generate"
                                 , Just $ MetadataStringOperand "kernel"
                                 , Just $ constOp (num int32 1) ]
  return $ [Kernel k]
>>>>>>> d03c00a9
<|MERGE_RESOLUTION|>--- conflicted
+++ resolved
@@ -50,29 +50,12 @@
     -> CodeGen [Kernel arch aenv (Array sh e)]
 mkGenerate _dev aenv apply = do
   let
-<<<<<<< HEAD
-      (start, end, paramGang)   = gangParam
       arrOut                    = arrayData  (undefined::Array sh e) "out"
       shOut                     = arrayShape (undefined::Array sh e) "out"
       paramOut                  = arrayParam (undefined::Array sh e) "out"
       paramEnv                  = envParam aenv
-  in
-  makeKernel "generate" (paramGang ++ paramOut ++ paramEnv) $ do
-
-    imapFromTo start end $ \i -> do
-      ii  <- fromIntegral int32 int i           -- keep the loop counter as i32, but do calculations in Int
-      ix  <- indexOfInt shOut ii                -- convert to multidimensional index
-      r   <- apply ix                           -- apply generator function
-      writeArray arrOut i r                     -- write result
-
-    return_
-=======
-      arrOut                      = arrayData  (undefined::Array sh e) "out"
-      shOut                       = arrayShape (undefined::Array sh e) "out"
-      paramOut                    = arrayParam (undefined::Array sh e) "out"
-      paramEnv                    = envParam aenv
-      (start, end, paramGang)     = gangParam
-      intType                     = (typeOf (integralType :: IntegralType Int))
+      (start, end, paramGang)   = gangParam
+      intType                   = (typeOf (integralType :: IntegralType Int))
   step  <- gridSize
   tid   <- globalThreadIdx
   k <- [llgM|
@@ -85,11 +68,11 @@
       %z = add i32 $opr:(tid), $opr:(start)
       br label %nextblock
       for i32 %i in %z to $opr:(end) step $opr:(step) {
-        %ii = sext i32 %i to $type:(intType)
+        %ii = sext i32 %i to $type:(intType)                    ;; keep the loop counter as i32, but do calculations in Int
         br label %nextblock
-        $bbsM:("ix" .=. indexOfInt (map local shOut) ("ii" :: Operand))
-        $bbsM:("r" .=. apply ("ix" :: Name))
-        $bbsM:(execRet_ (writeArray arrOut "i" ("r" :: Name)))
+        $bbsM:("ix" .=. indexOfInt shOut ("ii" :: Operand))     ;; convert to multidimensional index
+        $bbsM:("r" .=. apply ("ix" :: Name))                    ;; apply generator function
+        $bbsM:(execRet_ (writeArray arrOut "i" ("r" :: Name)))  ;; write result
       }
       ret void
   }
@@ -98,4 +81,3 @@
                                  , Just $ MetadataStringOperand "kernel"
                                  , Just $ constOp (num int32 1) ]
   return $ [Kernel k]
->>>>>>> d03c00a9
