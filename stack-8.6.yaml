--- conflicted
+++ resolved
@@ -1,11 +1,7 @@
 # For more information, see: https://github.com/commercialhaskell/stack/blob/release/doc/yaml_configuration.md
 # vim: nospell
 
-<<<<<<< HEAD
-resolver: lts-13.20
-=======
 resolver: lts-13.25
->>>>>>> 60b0ebc3
 
 packages:
 - accelerate-llvm
@@ -13,13 +9,8 @@
 - accelerate-llvm-ptx
 
 extra-deps:
-<<<<<<< HEAD
-- git:    https://github.com/tmcdonell/accelerate.git
-  commit: 5f2c082c993a3ed4b814b2402bdeed96228c536f
-=======
 - github: tmcdonell/accelerate
   commit: 1010d97f8cc8cbecff28200cf6e176455769c644
->>>>>>> 60b0ebc3
 
 - cuda-0.10.1.0
 - hedgehog-1.0
