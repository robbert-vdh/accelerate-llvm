--- conflicted
+++ resolved
@@ -6,10 +6,7 @@
 #
 language: generic
 dist: trusty
-<<<<<<< HEAD
 sudo: required
-=======
->>>>>>> 484d011f
 
 cache:
   directories:
