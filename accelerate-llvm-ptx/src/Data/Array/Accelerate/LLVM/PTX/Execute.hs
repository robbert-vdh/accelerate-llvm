--- conflicted
+++ resolved
@@ -115,13 +115,8 @@
   scanr1        = scan1Op
   scanr'        = scan'Op
   permute       = permuteOp
-<<<<<<< HEAD
-  stencil1 _    = stencil1Op
+  stencil1 _    = simpleOp
   stencil2 _ _  = stencil2Op
-=======
-  stencil1      = simpleOp
-  stencil2      = stencil2Op
->>>>>>> f72631e0
   aforeign      = aforeignOp
 
 
