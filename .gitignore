--- conflicted
+++ resolved
@@ -11,9 +11,4 @@
 .stack-work
 stack.yaml
 tags
-<<<<<<< HEAD
-local
-=======
-Test.hs
-local/
->>>>>>> 58f0d9e9
+local/