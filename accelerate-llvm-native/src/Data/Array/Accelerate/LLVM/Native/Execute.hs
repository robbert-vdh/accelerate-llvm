--- conflicted
+++ resolved
@@ -33,11 +33,7 @@
 import Data.Array.Accelerate.Analysis.Match
 import Data.Array.Accelerate.Array.Sugar
 import Data.Array.Accelerate.Error
-<<<<<<< HEAD
-import Data.Array.Accelerate.Type
-=======
 import Data.Array.Accelerate.Lifetime
->>>>>>> f72631e0
 
 import Data.Array.Accelerate.LLVM.Analysis.Match
 import Data.Array.Accelerate.LLVM.Execute
@@ -114,9 +110,9 @@
   {-# INLINE stencil2    #-}
   {-# INLINE aforeign    #-}
   map           = simpleOp
-  generate      = simpleNamedNestedLoops "generateNested"
-  transform     = simpleNamedNestedLoops "generateNested"
-  backpermute   = simpleNamedNestedLoops "generateNested"
+  generate      = simpleOp
+  transform     = simpleOp
+  backpermute   = simpleOp
   fold          = foldOp
   fold1         = fold1Op
   foldSeg       = foldSegOp
@@ -127,13 +123,9 @@
   scanr         = scanOp
   scanr1        = scan1Op
   scanr'        = scan'Op
-<<<<<<< HEAD
-  permute       = permuteOpNested
-  stencil1      = stencil1Op
-=======
+  -- stencil1      = stencil1Op
   permute       = permuteOp
   stencil1      = simpleOp
->>>>>>> f72631e0
   stencil2      = stencil2Op
   aforeign      = aforeignOp
 
@@ -157,12 +149,14 @@
               _   -> $internalError "simpleOp" "no functions found"
   --
   Native{..} <- gets llvmTarget
-<<<<<<< HEAD
-  liftIO $ do
-    out <- allocateArray sh
-    executeOp defaultLargePPT fillP fun gamma aenv (IE 0 (size sh)) out
-    return out
-
+  future     <- new
+  result     <- allocateRemote sh
+  scheduleOp fun gamma aenv (Z :. size sh) result -- XXX: nested loops
+    `andThen` do putIO workers future result
+                 touchLifetime nativeExecutable   -- XXX: must not unload the object code early
+  return future
+
+{--
 simpleOpNestedLoops
     :: (Shape sh, Elt e)
     => ExecutableR Native
@@ -181,18 +175,9 @@
     out <- allocateArray sh
     executeOpMultiDimensional defaultLargePPT fillP fun gamma aenv empty sh out
     return out
-
---
-=======
-  future     <- new
-  result     <- allocateRemote sh
-  scheduleOp fun gamma aenv (Z :. size sh) result -- XXX: nested loops
-    `andThen` do putIO workers future result
-                 touchLifetime nativeExecutable   -- XXX: must not unload the object code early
-  return future
+--}
 
 {-# INLINE simpleNamed #-}
->>>>>>> f72631e0
 simpleNamed
     :: (Shape sh, Elt e)
     => ShortByteString
@@ -211,7 +196,8 @@
                  touchLifetime nativeExecutable   -- XXX: must not unload the object code early
   return future
 
---
+
+{--
 simpleNamedNestedLoops
     :: (Shape sh, Elt e)
     => ShortByteString
@@ -227,6 +213,7 @@
     out <- allocateArray sh
     executeOpMultiDimensional defaultLargePPT fillP (nativeExecutable !# name) gamma aenv empty sh out
     return out
+--}
 
 
 -- Note: [Reductions]
@@ -623,7 +610,7 @@
   return future
 
 
-<<<<<<< HEAD
+{--
 permuteOpNested
     :: (Shape sh, Shape sh', Elt e)
     => ExecutableR Native
@@ -722,7 +709,9 @@
     executeOp 1 fillS (nativeExecutable !# "stencil2_boundary") gamma aenv (IE 0 (2 * rank (undefined::sh))) (reverse $ shapeToList start', out)
 
     return out
-=======
+--}
+
+
 {-# INLINE stencil2Op #-}
 stencil2Op
     :: (Shape sh, Elt e)
@@ -734,7 +723,6 @@
     -> Par Native (Future (Array sh e))
 stencil2Op exe gamma aenv sh1 sh2 =
   simpleOp exe gamma aenv (sh1 `intersect` sh2)
->>>>>>> f72631e0
 
 
 {-# INLINE aforeignOp #-}
