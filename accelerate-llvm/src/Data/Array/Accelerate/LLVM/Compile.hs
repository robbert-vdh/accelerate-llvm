{-# LANGUAGE CPP                 #-}
{-# LANGUAGE GADTs               #-}
{-# LANGUAGE RecordWildCards     #-}
{-# LANGUAGE ScopedTypeVariables #-}
{-# LANGUAGE TemplateHaskell     #-}
{-# LANGUAGE TupleSections       #-}
{-# LANGUAGE TypeFamilies        #-}
{-# OPTIONS_HADDOCK hide #-}
-- |
-- Module      : Data.Array.Accelerate.LLVM.Compile
-- Copyright   : [2014..2017] Trevor L. McDonell
--               [2014..2014] Vinod Grover (NVIDIA Corporation)
-- License     : BSD3
--
-- Maintainer  : Trevor L. McDonell <tmcdonell@cse.unsw.edu.au>
-- Stability   : experimental
-- Portability : non-portable (GHC extensions)
--

module Data.Array.Accelerate.LLVM.Compile (

  Compile(..),
  compileAcc, compileAfun,

  CompiledOpenAcc(..), CompiledOpenAfun,
  CompiledAcc, CompiledAfun,
  CompiledExp, CompiledOpenExp,
  CompiledFun, CompiledOpenFun

) where

-- accelerate
import Data.Array.Accelerate.AST
import Data.Array.Accelerate.Array.Sugar                            hiding ( Foreign )
import Data.Array.Accelerate.Error
import Data.Array.Accelerate.Product
import Data.Array.Accelerate.Trafo
import Data.Array.Accelerate.Type
import qualified Data.Array.Accelerate.Array.Sugar                  as A

import Data.Array.Accelerate.LLVM.CodeGen.Environment
import Data.Array.Accelerate.LLVM.Foreign
import Data.Array.Accelerate.LLVM.State
import qualified Data.Array.Accelerate.LLVM.AST                     as AST

-- standard library
import Data.IntMap                                                  ( IntMap )
import Control.Applicative                                          hiding ( Const )
import Prelude                                                      hiding ( map, unzip, zipWith, scanl, scanl1, scanr, scanr1, exp )


class Foreign arch => Compile arch where
  data ObjectR arch
  -- TODO: Provide serialisation facilities, for on-disk caching etc.

  -- | Compile an accelerate computation into some backend-specific code that
  -- will be used to execute the given array expression. The code is not yet
  -- linked into the running executable.
  --
  compileForTarget
      :: DelayedOpenAcc aenv a
      -> Gamma aenv
      -> LLVM arch (ObjectR arch)


data CompiledOpenAcc arch aenv a where
  BuildAcc  :: Gamma aenv
            -> ObjectR arch
            -> AST.PreOpenAccSkeleton CompiledOpenAcc arch aenv a
            -> CompiledOpenAcc arch aenv a

  PlainAcc  :: Arrays a
            => AST.PreOpenAccCommand  CompiledOpenAcc arch aenv a
            -> CompiledOpenAcc arch aenv a


-- An annotated AST with embedded build products
--
type CompiledOpenAfun arch  = PreOpenAfun (CompiledOpenAcc arch)
type CompiledOpenExp arch   = PreOpenExp (CompiledOpenAcc arch)
type CompiledOpenFun arch   = PreOpenFun (CompiledOpenAcc arch)

type CompiledAcc arch a     = CompiledOpenAcc arch () a
type CompiledAfun arch a    = CompiledOpenAfun arch () a

type CompiledExp arch       = CompiledOpenExp arch ()
type CompiledFun arch       = CompiledOpenFun arch ()


-- | Generate and compile code for an array expression. The returned expression
-- is annotated with the compilation products required to executed each
-- operation on the given target, together with the list of array variables
-- referenced from the embedded scalar expressions.
--
{-# INLINEABLE compileAcc #-}
compileAcc
    :: Compile arch
    => DelayedAcc a
    -> LLVM arch (CompiledAcc arch a)
compileAcc = compileOpenAcc

{-# INLINEABLE compileAfun #-}
compileAfun
    :: Compile arch
    => DelayedAfun f
    -> LLVM arch (CompiledAfun arch f)
compileAfun = compileOpenAfun


{-# INLINEABLE compileOpenAfun #-}
compileOpenAfun
    :: Compile arch
    => DelayedOpenAfun aenv f
    -> LLVM arch (CompiledOpenAfun arch aenv f)
compileOpenAfun (Alam l)  = Alam  <$> compileOpenAfun l
compileOpenAfun (Abody b) = Abody <$> compileOpenAcc b


{-# INLINEABLE compileOpenAcc #-}
compileOpenAcc
    :: forall arch _aenv _a. Compile arch
    => DelayedOpenAcc _aenv _a
    -> LLVM arch (CompiledOpenAcc arch _aenv _a)
compileOpenAcc = traverseAcc
  where
    -- Traverse an open array expression in depth-first order. The top-level
    -- function 'traverseAcc' is intended for manifest arrays that we will
    -- generate LLVM code for. Array valued sub-terms, which might be manifest
    -- or delayed, are handled separately.
    --
    -- As the AST is traversed, we also collect a set of the indices of free
    -- array variables that were referred to within scalar sub-expressions.
    -- These will be required during code generation and execution.
    --
    traverseAcc :: forall aenv arrs. DelayedOpenAcc aenv arrs -> LLVM arch (CompiledOpenAcc arch aenv arrs)
    traverseAcc Delayed{}              = $internalError "compileOpenAcc" "unexpected delayed array"
    traverseAcc topAcc@(Manifest pacc) =
      case pacc of
        -- Environment and control flow
        Avar ix                     -> plain $ pure (AST.Avar ix)
        Alet a b                    -> plain . pure =<< AST.Alet      <$> traverseAcc a <*> traverseAcc b
        Apply f a                   -> plain =<< liftA2 AST.Apply     <$> travAF f <*> travA a
        Awhile p f a                -> plain =<< liftA3 AST.Awhile    <$> travAF p <*> travAF f <*> travA a
        Acond p t e                 -> plain =<< liftA3 AST.Acond     <$> travE  p <*> travA  t <*> travA e
        Atuple tup                  -> plain =<< liftA  AST.Atuple    <$> travAtup tup
        Aprj ix tup                 -> plain =<< liftA (AST.Aprj ix)  <$> travA    tup

        -- Foreign arrays operations
        Aforeign ff afun a          -> foreignA ff afun a

        -- Uninitialised array allocation
        Generate sh f
          | alloc f                 -> plain =<< liftA AST.Alloc      <$> travE sh

        -- Array injection & manipulation
        Reshape sh a                -> plain =<< liftA2 AST.Reshape   <$> travE sh <*> travM a
        Unit e                      -> plain =<< liftA  AST.Unit      <$> travE e
        Use arrs                    -> plain $ pure (AST.Use arrs)
        Map f a
          | Just (t,x) <- unzip f a -> plain $ pure (AST.Unzip t x)

        -- Skeleton operations resulting in compiled code
        -- Producers
        Map f a                     -> build =<< liftA2 map           <$> travF f  <*> travD a
        Generate sh f               -> build =<< liftA2 generate      <$> travE sh <*> travF f
        Transform sh p f a          -> build =<< liftA4 transform     <$> travE sh <*> travF p <*> travF f <*> travD a
        Backpermute sh f a          -> build =<< liftA3 backpermute   <$> travE sh <*> travF f <*> travD a

        -- Consumers
        Fold f z a                  -> build =<< liftA3 fold          <$> travF f <*> travE z <*> travD a
        Fold1 f a                   -> build =<< liftA2 fold1         <$> travF f <*> travD a
        FoldSeg f z a s             -> build =<< liftA4 foldSeg       <$> travF f <*> travE z <*> travD a <*> travD s
        Fold1Seg f a s              -> build =<< liftA3 fold1Seg      <$> travF f <*> travD a <*> travD s
        Scanl f z a                 -> build =<< liftA3 scanl         <$> travF f <*> travE z <*> travD a
        Scanl' f z a                -> build =<< liftA3 scanl'        <$> travF f <*> travE z <*> travD a
        Scanl1 f a                  -> build =<< liftA2 scanl1        <$> travF f <*> travD a
        Scanr f z a                 -> build =<< liftA3 scanr         <$> travF f <*> travE z <*> travD a
        Scanr' f z a                -> build =<< liftA3 scanr'        <$> travF f <*> travE z <*> travD a
        Scanr1 f a                  -> build =<< liftA2 scanr1        <$> travF f <*> travD a
        Permute f d g a             -> build =<< liftA4 permute       <$> travF f <*> travA d <*> travF g <*> travD a
<<<<<<< HEAD
        Stencil  f x a              -> build =<< liftA3 stencil1      <$> travF f <*> travB x <*> travM a
        Stencil2 f x a y b          -> build =<< liftA5 stencil2      <$> travF f <*> travB x <*> travM a <*> travB y <*> travM b
=======
        Stencil f x a               -> build =<< liftA3 stencil1      <$> travF f <*> travB x <*> travD a
        Stencil2 f x a y b          -> build =<< liftA5 stencil2      <$> travF f <*> travB x <*> travD a <*> travB y <*> travD b
>>>>>>> f72631e0

        -- Removed by fusion
        Replicate{}                 -> fusionError
        Slice{}                     -> fusionError
        ZipWith{}                   -> fusionError

      where
        map _ a             = AST.Map a
        generate sh _       = AST.Generate sh
        transform sh _ _ _  = AST.Transform sh
        backpermute sh _ _  = AST.Backpermute sh
        fold _ _ a          = AST.Fold a
        fold1 _ a           = AST.Fold1 a
        foldSeg _ _ a s     = AST.FoldSeg a s
        fold1Seg _ a s      = AST.Fold1Seg a s
        scanl _ _ a         = AST.Scanl a
        scanl1 _ a          = AST.Scanl1 a
        scanl' _ _ a        = AST.Scanl' a
        scanr _ _ a         = AST.Scanr a
        scanr1 _ a          = AST.Scanr1 a
        scanr' _ _ a        = AST.Scanr' a
        permute _ d _ a     = AST.Permute a d
<<<<<<< HEAD

        stencil1 :: forall acc sh stencil a b. (Stencil sh a stencil, Elt b)
                 => CompiledFun arch aenv (stencil -> b)
                 -> PreBoundary (CompiledOpenAcc arch) aenv (Array sh a)
                 -> Idx aenv (Array sh a)
                 -> AST.PreOpenAccSkeleton CompiledOpenAcc arch aenv (Array sh b)
        stencil1 _ _ a      = AST.Stencil1 (stencil :: StencilR sh a stencil) a

        stencil2 :: forall acc sh stencil1 stencil2 a b c. (Stencil sh a stencil1, Stencil sh b stencil2, Elt c)
                 => CompiledFun arch aenv (stencil1 -> stencil2 -> c)
                 -> PreBoundary (CompiledOpenAcc arch) aenv (Array sh a)
                 -> Idx aenv (Array sh a)
                 -> PreBoundary (CompiledOpenAcc arch) aenv (Array sh b)
                 -> Idx aenv (Array sh b)
                 -> AST.PreOpenAccSkeleton CompiledOpenAcc arch aenv (Array sh c)
        stencil2 _ _ a _ b  = AST.Stencil2 (stencil :: StencilR sh a stencil1) (stencil :: StencilR sh b stencil2) a b

=======
        stencil1 _ _ a      = AST.Stencil1 a
        stencil2 _ _ a _ b  = AST.Stencil2 a b
>>>>>>> f72631e0

        fusionError :: error
        fusionError = $internalError "execute" $ "unexpected fusible material: " ++ showPreAccOp pacc

        travA :: DelayedOpenAcc aenv a -> LLVM arch (IntMap (Idx' aenv), CompiledOpenAcc arch aenv a)
        travA acc = pure <$> traverseAcc acc

        travD :: (Shape sh, Elt e)
              => DelayedOpenAcc aenv (Array sh e)
              -> LLVM arch (IntMap (Idx' aenv), PreExp (CompiledOpenAcc arch) aenv sh)
        travD Manifest{}  = $internalError "compileOpenAcc" "expected delayed array"
        travD Delayed{..} = liftA2 (flip const) <$> travF indexD <*> travE extentD

        travM :: (Shape sh, Elt e)
              => DelayedOpenAcc aenv (Array sh e)
              -> LLVM arch (IntMap (Idx' aenv), Idx aenv (Array sh e))
        travM (Manifest (Avar ix)) = return (freevar ix, ix)
        travM _                    = $internalError "compileOpenAcc" "expected array variable"

        travAF :: DelayedOpenAfun aenv f
               -> LLVM arch (IntMap (Idx' aenv), CompiledOpenAfun arch aenv f)
        travAF afun = pure <$> compileOpenAfun afun

        travAtup :: Atuple (DelayedOpenAcc aenv) a
                 -> LLVM arch (IntMap (Idx' aenv), Atuple (CompiledOpenAcc arch aenv) a)
        travAtup NilAtup        = return (pure NilAtup)
        travAtup (SnocAtup t a) = liftA2 SnocAtup <$> travAtup t <*> travA a

        travF :: DelayedOpenFun env aenv t
              -> LLVM arch (IntMap (Idx' aenv), CompiledOpenFun arch env aenv t)
        travF (Body b)  = liftA Body <$> travE b
        travF (Lam  f)  = liftA Lam  <$> travF f

        travB :: PreBoundary DelayedOpenAcc aenv t
              -> LLVM arch (IntMap (Idx' aenv), PreBoundary (CompiledOpenAcc arch) aenv t)
        travB Clamp        = return $ pure Clamp
        travB Mirror       = return $ pure Mirror
        travB Wrap         = return $ pure Wrap
        travB (Constant c) = return $ pure (Constant c)
        travB (Function f) = liftA Function <$> travF f

        build :: (IntMap (Idx' aenv), AST.PreOpenAccSkeleton CompiledOpenAcc arch aenv arrs)
              -> LLVM arch (CompiledOpenAcc arch aenv arrs)
        build (aenv, eacc) = do
          let aval = makeGamma aenv
          kernel <- compileForTarget topAcc aval
          return $! BuildAcc aval kernel eacc

        plain :: Arrays arrs'
              => (IntMap (Idx' aenv'), AST.PreOpenAccCommand CompiledOpenAcc arch aenv' arrs')
              -> LLVM arch (CompiledOpenAcc arch aenv' arrs')
        plain (_, eacc) = return (PlainAcc eacc)

        -- Filling an array with undefined values is equivalent to allocating an
        -- uninitialised array. We look for this specific pattern because we
        -- expect it to appear only in certain places, e.g. as the default array
        -- in a 'permute' where the default values are never used. Note however
        -- that the simplifier does not take into account 'undef' values. For
        -- example, the following transformation is valid:
        --
        --   x + undef  ~~>  undef
        --
        -- so it is still possible to generate empty functions which we will
        -- execute, even though they do nothing (except incur scheduler
        -- overhead).
        --
        alloc :: (Shape sh, Elt e)
              => PreFun DelayedOpenAcc aenv (sh -> e)
              -> Bool
        alloc f
          | Lam (Body Undef) <- f = True
          | otherwise             = False

        -- Unzips of manifest array data can be done in constant time without
        -- executing any array programs. We split them out here into a separate
        -- case so that the execution phase does not have to continually perform
        -- the below check.
        --
        unzip :: forall sh a b. Elt a
              => PreFun DelayedOpenAcc aenv (a -> b)
              -> DelayedOpenAcc aenv (Array sh a)
              -> Maybe (TupleIdx (TupleRepr a) b, Idx aenv (Array sh a))
        unzip _ _
          | TypeRscalar VectorScalarType{}      <- eltType (undefined::a)
          = Nothing
        unzip f a
          | Lam (Body (Prj tix (Var ZeroIdx)))  <- f
          , Delayed sh index _                  <- a
          , Shape u                             <- sh
          , Manifest (Avar ix)                  <- u
          , Lam (Body (Index v (Var ZeroIdx)))  <- index
          , Just Refl                           <- match u v
          = Just (tix, ix)
        unzip _ _
          = Nothing

        -- Is there a foreign version available for this backend? If so, take
        -- the foreign function and drop the remaining terms. Otherwise, drop
        -- this term and continue walking down the list of alternate
        -- implementations.
        --
        foreignA :: (Arrays a, Arrays b, A.Foreign asm)
                 => asm         (a -> b)
                 -> DelayedAfun (a -> b)
                 -> DelayedOpenAcc aenv a
                 -> LLVM arch (CompiledOpenAcc arch aenv b)
        foreignA ff f a =
          case foreignAcc (undefined :: arch) ff of
            Just asm -> plain =<< liftA (AST.Aforeign (strForeign ff) asm) <$> travA a
            Nothing  -> traverseAcc $ Manifest (Apply (weaken absurd f) a)
            where
              absurd :: Idx () t -> Idx aenv t
              absurd = error "complicated stuff in simple words"

    -- Traverse a scalar expression
    --
    travE :: DelayedOpenExp env aenv e
          -> LLVM arch (IntMap (Idx' aenv), PreOpenExp (CompiledOpenAcc arch) env aenv e)
    travE exp =
      case exp of
        Var ix                  -> return $ pure (Var ix)
        Const c                 -> return $ pure (Const c)
        PrimConst c             -> return $ pure (PrimConst c)
        Undef                   -> return $ pure Undef
        IndexAny                -> return $ pure IndexAny
        IndexNil                -> return $ pure IndexNil
        Foreign ff f x          -> foreignE ff f x
        --
        Let a b                 -> liftA2 Let               <$> travE a <*> travE b
        IndexCons t h           -> liftA2 IndexCons         <$> travE t <*> travE h
        IndexHead h             -> liftA  IndexHead         <$> travE h
        IndexTail t             -> liftA  IndexTail         <$> travE t
        IndexSlice slix x s     -> liftA2 (IndexSlice slix) <$> travE x <*> travE s
        IndexFull slix x s      -> liftA2 (IndexFull slix)  <$> travE x <*> travE s
        ToIndex s i             -> liftA2 ToIndex           <$> travE s <*> travE i
        FromIndex s i           -> liftA2 FromIndex         <$> travE s <*> travE i
        Tuple t                 -> liftA  Tuple             <$> travT t
        Prj ix e                -> liftA  (Prj ix)          <$> travE e
        Cond p t e              -> liftA3 Cond              <$> travE p <*> travE t <*> travE e
        While p f x             -> liftA3 While             <$> travF p <*> travF f <*> travE x
        PrimApp f e             -> liftA  (PrimApp f)       <$> travE e
        Index a e               -> liftA2 Index             <$> travA a <*> travE e
        LinearIndex a e         -> liftA2 LinearIndex       <$> travA a <*> travE e
        Shape a                 -> liftA  Shape             <$> travA a
        ShapeSize e             -> liftA  ShapeSize         <$> travE e
        Intersect x y           -> liftA2 Intersect         <$> travE x <*> travE y
        Union x y               -> liftA2 Union             <$> travE x <*> travE y
        Coerce x                -> liftA  Coerce            <$> travE x

      where
        travA :: (Shape sh, Elt e)
              => DelayedOpenAcc aenv (Array sh e)
              -> LLVM arch (IntMap (Idx' aenv), CompiledOpenAcc arch aenv (Array sh e))
        travA a = do
          a'    <- traverseAcc a
          return $ (bind a', a')

        travT :: Tuple (DelayedOpenExp env aenv) t
              -> LLVM arch (IntMap (Idx' aenv), Tuple (PreOpenExp (CompiledOpenAcc arch) env aenv) t)
        travT NilTup        = return (pure NilTup)
        travT (SnocTup t e) = liftA2 SnocTup <$> travT t <*> travE e

        travF :: DelayedOpenFun env aenv t
              -> LLVM arch (IntMap (Idx' aenv), PreOpenFun (CompiledOpenAcc arch) env aenv t)
        travF (Body b)  = liftA Body <$> travE b
        travF (Lam  f)  = liftA Lam  <$> travF f

        bind :: (Shape sh, Elt e) => CompiledOpenAcc arch aenv (Array sh e) -> IntMap (Idx' aenv)
        bind (PlainAcc (AST.Avar ix)) = freevar ix
        bind _                        = $internalError "bind" "expected array variable"

        foreignE :: (Elt a, Elt b, A.Foreign asm)
                 => asm           (a -> b)
                 -> DelayedFun () (a -> b)
                 -> DelayedOpenExp env aenv a
                 -> LLVM arch (IntMap (Idx' aenv), PreOpenExp (CompiledOpenAcc arch) env aenv b)
        foreignE asm f x =
          case foreignExp (undefined :: arch) asm of
            Just{}                      -> liftA (Foreign asm err) <$> travE x
            Nothing | Lam (Body b) <- f -> liftA2 Let              <$> travE x <*> travE (weaken absurd (weakenE zero b))
            _                           -> error "the slow regard of silent things"
          where
            absurd :: Idx () t -> Idx aenv t
            absurd = error "Look to my coming, at first light, on the fifth day. At dawn, look to the East."

            zero :: Idx ((), a) t -> Idx (env,a) t
            zero ZeroIdx = ZeroIdx
            zero _       = error "There are three things all wise men fear: the sea in storm, a night with no moon, and the anger of a gentle man."

            err :: CompiledFun arch () (a -> b)
            err = $internalError "foreignE" "attempt to use fallback in foreign expression"


-- Applicative
-- -----------
--
liftA4 :: Applicative f => (a -> b -> c -> d -> e) -> f a -> f b -> f c -> f d -> f e
liftA4 f a b c d = f <$> a <*> b <*> c <*> d

liftA5 :: Applicative f => (a -> b -> c -> d -> e -> g) -> f a -> f b -> f c -> f d -> f e -> f g
liftA5 f a b c d g = f <$> a <*> b <*> c <*> d <*> g
<|MERGE_RESOLUTION|>--- conflicted
+++ resolved
@@ -178,13 +178,8 @@
         Scanr' f z a                -> build =<< liftA3 scanr'        <$> travF f <*> travE z <*> travD a
         Scanr1 f a                  -> build =<< liftA2 scanr1        <$> travF f <*> travD a
         Permute f d g a             -> build =<< liftA4 permute       <$> travF f <*> travA d <*> travF g <*> travD a
-<<<<<<< HEAD
-        Stencil  f x a              -> build =<< liftA3 stencil1      <$> travF f <*> travB x <*> travM a
-        Stencil2 f x a y b          -> build =<< liftA5 stencil2      <$> travF f <*> travB x <*> travM a <*> travB y <*> travM b
-=======
         Stencil f x a               -> build =<< liftA3 stencil1      <$> travF f <*> travB x <*> travD a
         Stencil2 f x a y b          -> build =<< liftA5 stencil2      <$> travF f <*> travB x <*> travD a <*> travB y <*> travD b
->>>>>>> f72631e0
 
         -- Removed by fusion
         Replicate{}                 -> fusionError
@@ -207,28 +202,22 @@
         scanr1 _ a          = AST.Scanr1 a
         scanr' _ _ a        = AST.Scanr' a
         permute _ d _ a     = AST.Permute a d
-<<<<<<< HEAD
-
-        stencil1 :: forall acc sh stencil a b. (Stencil sh a stencil, Elt b)
-                 => CompiledFun arch aenv (stencil -> b)
+
+        stencil1 :: forall sh a b stencil. (Stencil sh a stencil, Elt b)
+                 => CompiledFun                  arch  aenv (stencil -> b)
                  -> PreBoundary (CompiledOpenAcc arch) aenv (Array sh a)
-                 -> Idx aenv (Array sh a)
+                 -> PreExp      (CompiledOpenAcc arch) aenv sh
                  -> AST.PreOpenAccSkeleton CompiledOpenAcc arch aenv (Array sh b)
-        stencil1 _ _ a      = AST.Stencil1 (stencil :: StencilR sh a stencil) a
-
-        stencil2 :: forall acc sh stencil1 stencil2 a b c. (Stencil sh a stencil1, Stencil sh b stencil2, Elt c)
-                 => CompiledFun arch aenv (stencil1 -> stencil2 -> c)
+        stencil1 _ _ a = AST.Stencil1 (stencil :: StencilR sh a stencil) a
+
+        stencil2 :: forall sh a b c stencil1 stencil2. (Stencil sh a stencil1, Stencil sh b stencil2, Elt c)
+                 => CompiledFun                  arch  aenv (stencil1 -> stencil2 -> c)
                  -> PreBoundary (CompiledOpenAcc arch) aenv (Array sh a)
-                 -> Idx aenv (Array sh a)
+                 -> PreExp      (CompiledOpenAcc arch) aenv sh
                  -> PreBoundary (CompiledOpenAcc arch) aenv (Array sh b)
-                 -> Idx aenv (Array sh b)
+                 -> PreExp      (CompiledOpenAcc arch) aenv sh
                  -> AST.PreOpenAccSkeleton CompiledOpenAcc arch aenv (Array sh c)
-        stencil2 _ _ a _ b  = AST.Stencil2 (stencil :: StencilR sh a stencil1) (stencil :: StencilR sh b stencil2) a b
-
-=======
-        stencil1 _ _ a      = AST.Stencil1 a
-        stencil2 _ _ a _ b  = AST.Stencil2 a b
->>>>>>> f72631e0
+        stencil2 _ _ a _ b = AST.Stencil2 (stencil :: StencilR sh a stencil1) (stencil :: StencilR sh b stencil2) a b
 
         fusionError :: error
         fusionError = $internalError "execute" $ "unexpected fusible material: " ++ showPreAccOp pacc
