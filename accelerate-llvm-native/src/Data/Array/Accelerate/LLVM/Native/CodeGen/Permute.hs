--- conflicted
+++ resolved
@@ -186,13 +186,8 @@
                   addr <- instr' $ GetElementPtr (asPtr defaultAddrSpace (op s adata)) [op integralType j]
                   --
                   case s of
-<<<<<<< HEAD
-#if MIN_VERSION_llvm_hs(9,0,0)
+#if MIN_VERSION_llvm_hs(10,0,0)
                     NumSingleType t             -> void . instr' $ AtomicRMW t NonVolatile rmw addr (op t r) (CrossThread, AcquireRelease)
-=======
-#if MIN_VERSION_llvm_hs(10,0,0)
-                    NumSingleType t             -> void . instr' $ AtomicRMW t NonVolatile rmw addr (op t r') (CrossThread, AcquireRelease)
->>>>>>> 59e0f978
 #else
                     NumSingleType t
                       | IntegralNumType{} <- t  -> void . instr' $ AtomicRMW t NonVolatile rmw addr (op t r) (CrossThread, AcquireRelease)
