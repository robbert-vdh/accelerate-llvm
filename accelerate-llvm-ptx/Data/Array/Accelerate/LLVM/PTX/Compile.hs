{-# LANGUAGE CPP               #-}
{-# LANGUAGE OverloadedStrings #-}
{-# LANGUAGE RecordWildCards   #-}
{-# LANGUAGE TypeFamilies      #-}
{-# OPTIONS_GHC -fno-warn-orphans #-}
-- |
-- Module      : Data.Array.Accelerate.LLVM.PTX.Compile
-- Copyright   : [2014..2017] Trevor L. McDonell
--               [2014..2014] Vinod Grover (NVIDIA Corporation)
-- License     : BSD3
--
-- Maintainer  : Trevor L. McDonell <tmcdonell@cse.unsw.edu.au>
-- Stability   : experimental
-- Portability : non-portable (GHC extensions)
--

module Data.Array.Accelerate.LLVM.PTX.Compile (

  module Data.Array.Accelerate.LLVM.Compile,
<<<<<<< HEAD
  ObjectR(..),
=======
  ExecutableR(..), Kernel(..), ObjectCode,
>>>>>>> 484d011f

) where

-- llvm-hs
import qualified LLVM.AST                                           as AST
import qualified LLVM.AST.Name                                      as LLVM
import qualified LLVM.Context                                       as LLVM
import qualified LLVM.Module                                        as LLVM
import qualified LLVM.PassManager                                   as LLVM
import qualified LLVM.Target                                        as LLVM
import qualified LLVM.Internal.Module                               as LLVM.Internal
import qualified LLVM.Internal.FFI.LLVMCTypes                       as LLVM.Internal.FFI
#ifdef ACCELERATE_INTERNAL_CHECKS
import qualified LLVM.Analysis                                      as LLVM
#endif

-- accelerate
<<<<<<< HEAD
import Data.Array.Accelerate.Error                                  ( internalError )
=======
import Data.Array.Accelerate.Lifetime
>>>>>>> 484d011f
import Data.Array.Accelerate.Trafo                                  ( DelayedOpenAcc )

import Data.Array.Accelerate.LLVM.CodeGen
import Data.Array.Accelerate.LLVM.CodeGen.Environment               ( Gamma )
import Data.Array.Accelerate.LLVM.CodeGen.Module                    ( Module(..) )
import Data.Array.Accelerate.LLVM.Compile
import Data.Array.Accelerate.LLVM.State
import Data.Array.Accelerate.LLVM.Util

import Data.Array.Accelerate.LLVM.PTX.Analysis.Launch
import Data.Array.Accelerate.LLVM.PTX.CodeGen
import Data.Array.Accelerate.LLVM.PTX.Compile.Cache
import Data.Array.Accelerate.LLVM.PTX.Compile.Libdevice
import Data.Array.Accelerate.LLVM.PTX.Foreign                       ( )
import Data.Array.Accelerate.LLVM.PTX.Target

import qualified Data.Array.Accelerate.LLVM.PTX.Debug               as Debug

-- cuda
import Foreign.CUDA.Path
import qualified Foreign.CUDA.Analysis                              as CUDA
import qualified Foreign.NVVM                                       as NVVM

-- standard library
import Control.Concurrent
import Control.DeepSeq
import Control.Exception
import Control.Monad.Except
import Control.Monad.State
import Data.ByteString                                              ( ByteString )
<<<<<<< HEAD
=======
import Data.ByteString.Short                                        ( ShortByteString )
import Data.List                                                    ( intercalate )
>>>>>>> 484d011f
import Data.Word
import Foreign.C
import Foreign.ForeignPtr
import Foreign.Ptr
import Foreign.Storable
import GHC.IO.Exception                                             ( IOErrorType(..), IOException(..) )
import System.Directory
import System.Exit
import System.FilePath
import System.IO
import System.Process
import Text.Printf                                                  ( printf )
import qualified Data.ByteString                                    as B
import qualified Data.ByteString.Char8                              as B8
import qualified Data.ByteString.Internal                           as B
import qualified Data.Map                                           as Map
import Prelude                                                      as P


instance Compile PTX where
<<<<<<< HEAD
  data ObjectR PTX = ObjectR { ptxConfig :: ![(String, LaunchConfig)]
                             , ptxObject :: {-# UNPACK #-} !ByteString
                             }
  compileForTarget = compile


-- | Compile an Accelerate expression to object code.
--
-- This generates the target code together with a list of each kernel function
-- defined in the module paired with its occupancy information.
=======
  data ExecutableR PTX = PTXR { ptxKernel :: ![Kernel]
                              , ptxModule :: {-# UNPACK #-} !ObjectCode
                              }
  compileForTarget     = compileForPTX


data Kernel = Kernel
  { kernelName                  :: {-# UNPACK #-} !ShortByteString
  , kernelFun                   :: {-# UNPACK #-} !CUDA.Fun
  , kernelOccupancy             :: {-# UNPACK #-} !CUDA.Occupancy
  , kernelSharedMemBytes        :: {-# UNPACK #-} !Int
  , kernelThreadBlockSize       :: {-# UNPACK #-} !Int
  , kernelThreadBlocks          :: (Int -> Int)
  }

type ObjectCode = Lifetime CUDA.Module


-- | Compile a given module for the NVPTX backend. This produces a CUDA module
-- as well as a list of the kernel functions in the module, together with some
-- occupancy information.
>>>>>>> 484d011f
--
compile :: DelayedOpenAcc aenv a -> Gamma aenv -> LLVM PTX (ObjectR PTX)
compile acc aenv = do
  target <- gets llvmTarget
  cache  <- cacheOfOpenAcc acc

  -- Generate code for this Acc operation
  --
  let Module ast md = llvmOfOpenAcc target acc aenv
      dev           = ptxDeviceProperties target
      config        = [ (f,x) | (LLVM.Name f, KM_PTX x) <- Map.toList md ]

  -- Lower the generated LLVM into a CUBIN object code
  --
<<<<<<< HEAD
  cubin <- liftIO $ do
    yes <- doesFileExist cache
    if yes
      then B.readFile cache
      else
        LLVM.withContext $ \ctx -> do
          ptx   <- compilePTX dev ctx ast
          cubin <- compileCUBIN dev cache ptx
          return cubin

  return $! ObjectR config cubin


-- | Compile the LLVM module to PTX assembly. This is done either by the
-- closed-source libNVVM library, or via the standard NVPTX backend (which is
-- the default).
=======
  liftIO . LLVM.withContext $ \ctx -> do
    ptx  <- compileModule dev ctx ast
    funs <- sequence [ linkFunction ptx f x | (LLVM.Name f, KM_PTX x) <- Map.toList md ]
    ptx' <- newLifetime ptx
    addFinalizer ptx' $ do
      Debug.traceIO Debug.dump_gc
        $ printf "gc: unload module: %s"
        $ intercalate ","
        $ P.map (show . kernelName) funs
      withContext (ptxContext target) (CUDA.unload ptx)
    return $! PTXR funs ptx'


-- | Compile the LLVM module to produce a CUDA module.
>>>>>>> 484d011f
--
compilePTX :: CUDA.DeviceProperties -> LLVM.Context -> AST.Module -> IO ByteString
compilePTX dev ctx ast = do
#ifdef ACCELERATE_USE_NVVM
  ptx <- withLibdeviceNVVM  dev ctx ast (compileModuleNVVM dev (AST.moduleName ast))
#else
  ptx <- withLibdeviceNVPTX dev ctx ast (compileModuleNVPTX dev)
#endif
  Debug.when Debug.dump_asm $ Debug.traceIO Debug.verbose (B8.unpack ptx)
  return ptx


-- | Compile the given PTX assembly to a CUBIN file (SASS object code). The
-- compiled code will be stored at the given FilePath.
--
compileCUBIN :: CUDA.DeviceProperties -> FilePath -> ByteString -> IO ByteString
compileCUBIN dev sass ptx = do
  _verbose  <- Debug.queryFlag Debug.verbose
  _debug    <- Debug.queryFlag Debug.debug_cc
  --
  let verboseFlag       = if _verbose then [ "-v" ]              else []
      debugFlag         = if _debug   then [ "-g", "-lineinfo" ] else []
      arch              = printf "-arch=sm_%d%d" m n
      CUDA.Compute m n  = CUDA.computeCapability dev
      flags             = "-" : "-o" : sass : arch : verboseFlag ++ debugFlag
      --
      cp = (proc (cudaBinPath </> "ptxas") flags)
            { std_in  = CreatePipe
            , std_out = NoStream
            , std_err = CreatePipe
            }

  -- Invoke the 'ptxas' executable (which must be on the PATH) to compile the
  -- PTX into SASS. The output is written directly to the final cache location.
  --
  withCreateProcess cp $ \(Just inh) Nothing (Just errh) ph -> do

    -- fork off a thread to start consuming stderr
    info <- hGetContents errh
    withForkWait (evaluate (rnf info)) $ \waitErr -> do

      -- write the PTX to the input handle
      -- closing the handle performs an implicit flush, thus may trigger SIGPIPE
      ignoreSIGPIPE $ B.hPut inh ptx
      ignoreSIGPIPE $ hClose inh

      -- wait on the output
      waitErr
      hClose errh

    -- wait on the process
    ex <- waitForProcess ph
    case ex of
      ExitFailure r -> $internalError "compile" (printf "ptxas %s (exit %d)\n%s" (unwords flags) r info)
      ExitSuccess   -> return ()

    when _verbose $
      unless (null info) $
        Debug.traceIO Debug.dump_cc (printf "ptx: compiled entry function(s)\n%s" info)

  -- Read back the results
  B.readFile sass


-- | Fork a thread while doing something else, but kill it if there's an
-- exception.
--
-- This is important because we want to kill the thread that is holding the
-- Handle lock, because when we clean up the process we try to close that
-- handle, which could otherwise deadlock.
--
-- Stolen from the 'process' package.
--
withForkWait :: IO () -> (IO () -> IO a) -> IO a
withForkWait async body = do
  waitVar <- newEmptyMVar :: IO (MVar (Either SomeException ()))
  mask $ \restore -> do
    tid <- forkIO $ try (restore async) >>= putMVar waitVar
    let wait = takeMVar waitVar >>= either throwIO return
    restore (body wait) `onException` killThread tid

ignoreSIGPIPE :: IO () -> IO ()
ignoreSIGPIPE =
  handle $ \e ->
    case e of
      IOError{..} | ResourceVanished <- ioe_type
                  , Just ioe         <- ioe_errno
                  , Errno ioe == ePIPE
                  -> return ()
      _ -> throwIO e


-- Compile and optimise the module to PTX using the (closed source) NVVM
-- library. This _may_ produce faster object code than the LLVM NVPTX compiler.
--
compileModuleNVVM :: CUDA.DeviceProperties -> String -> [(String, ByteString)] -> LLVM.Module -> IO ByteString
compileModuleNVVM dev name libdevice mdl = do
  _debug <- Debug.queryFlag Debug.debug_cc
  --
  let arch    = CUDA.computeCapability dev
      verbose = if _debug then [ NVVM.GenerateDebugInfo ] else []
      flags   = NVVM.Target arch : verbose

      -- Note: [NVVM and target datalayout]
      --
      -- The NVVM library does not correctly parse the target datalayout field,
      -- instead doing a (very dodgy) string compare against exactly two
      -- expected values. This means that it is sensitive to, e.g. the ordering
      -- of the fields, and changes to the representation in each LLVM release.
      --
      -- We get around this by only specifying the data layout in a separate
      -- (otherwise empty) module that we additionally link against.
      --
      header  = case bitSize (undefined::Int) of
                  32 -> "target triple = \"nvptx-nvidia-cuda\"\ntarget datalayout = \"e-p:32:32:32-i1:8:8-i8:8:8-i16:16:16-i32:32:32-i64:64:64-f32:32:32-f64:64:64-v16:16:16-v32:32:32-v64:64:64-v128:128:128-n16:32:64\""
                  64 -> "target triple = \"nvptx64-nvidia-cuda\"\ntarget datalayout = \"e-p:64:64:64-i1:8:8-i8:8:8-i16:16:16-i32:32:32-i64:64:64-f32:32:32-f64:64:64-v16:16:16-v32:32:32-v64:64:64-v128:128:128-n16:32:64\""
                  _  -> $internalError "compileModuleNVVM" "I don't know what architecture I am"

  Debug.when Debug.dump_cc   $ do
    Debug.when Debug.verbose $ do
      ll <- LLVM.moduleLLVMAssembly mdl -- TLM: unfortunate to do the lowering twice in debug mode
      Debug.traceIO Debug.verbose ll

  -- Lower the generated module to bitcode, then compile and link together with
  -- the shim header and libdevice library (if necessary)
  bc  <- LLVM.moduleBitcode mdl
  ptx <- NVVM.compileModules (("",header) : (name,bc) : libdevice) flags

  unless (B.null (NVVM.compileLog ptx)) $ do
    Debug.traceIO Debug.dump_cc $ "llvm: " ++ B8.unpack (NVVM.compileLog ptx)

  -- Return the generated binary code
  return (NVVM.compileResult ptx)


-- Compiling with the NVPTX backend uses LLVM-3.3 and above
--
<<<<<<< HEAD
compileModuleNVPTX :: CUDA.DeviceProperties -> LLVM.Module -> IO ByteString
compileModuleNVPTX dev mdl =
=======
compileModuleNVPTX :: CUDA.DeviceProperties -> ShortByteString -> LLVM.Module -> IO CUDA.Module
compileModuleNVPTX dev name mdl =
>>>>>>> 484d011f
  withPTXTargetMachine dev $ \nvptx -> do

    -- Run the standard optimisation pass
    --
    let pss = LLVM.defaultCuratedPassSetSpec { LLVM.optLevel = Just 3 }
    LLVM.withPassManager pss $ \pm -> do
#ifdef ACCELERATE_INTERNAL_CHECKS
      LLVM.verify mdl
#endif
      b1      <- LLVM.runPassManager pm mdl

      -- debug printout
      Debug.when Debug.dump_cc $ do
        Debug.traceIO Debug.dump_cc $ printf "llvm: optimisation did work? %s" (show b1)
        Debug.traceIO Debug.verbose . B8.unpack =<< LLVM.moduleLLVMAssembly mdl

      -- Lower the LLVM module into target assembly (PTX)
<<<<<<< HEAD
      runError (moduleTargetAssembly nvptx mdl)
=======
      ptx <- moduleTargetAssembly nvptx mdl

      -- Link into a new CUDA module in the current context
      linkPTX name ptx
#endif
>>>>>>> 484d011f


-- | Produce target specific assembly as a 'ByteString'.
--
moduleTargetAssembly :: LLVM.TargetMachine -> LLVM.Module -> IO ByteString
moduleTargetAssembly tm m = unsafe0 =<< LLVM.Internal.emitToByteString LLVM.Internal.FFI.codeGenFileTypeAssembly tm m
  where
    -- Ensure that the ByteString is NULL-terminated, so that it can be passed
    -- directly to C. This will unsafely mutate the underlying ForeignPtr if the
    -- string is not NULL-terminated but the last character is a whitespace
    -- character (there are usually a few blank lines at the end).
    --
    unsafe0 :: ByteString -> IO ByteString
    unsafe0 bs@(B.PS fp s l) =
      liftIO . withForeignPtr fp $ \p -> do
        let p' :: Ptr Word8
            p' = p `plusPtr` (s+l-1)
        --
        x <- peek p'
        case x of
          0                    -> return bs
          _ | B.isSpaceWord8 x -> poke p' 0 >> return bs
          _                    -> return (B.snoc bs 0)
<<<<<<< HEAD
=======


-- | Load the given CUDA PTX into a new module that is linked into the current
-- context.
--
linkPTX :: ShortByteString -> ByteString -> IO CUDA.Module
linkPTX name ptx = do
  _verbose      <- Debug.queryFlag Debug.verbose
  _debug        <- Debug.queryFlag Debug.debug_cc
  --
  let v         = if _verbose then [ CUDA.Verbose ]                                  else []
      d         = if _debug   then [ CUDA.GenerateDebugInfo, CUDA.GenerateLineInfo ] else []
      flags     = concat [v,d]
  --
  Debug.when (Debug.dump_asm) $
    Debug.traceIO Debug.verbose (B8.unpack ptx)

  jit   <- B.unsafeUseAsCString ptx $ \p -> CUDA.loadDataFromPtrEx (castPtr p) flags

  Debug.traceIO Debug.dump_asm $
    printf "ptx: compiled entry function \"%s\" in %s"
           (show name)
           (Debug.showFFloatSIBase (Just 2) 1000 (CUDA.jitTime jit / 1000) "s")

  Debug.when Debug.verbose $
    unless (B.null (CUDA.jitInfoLog jit)) $
      Debug.traceIO Debug.dump_asm ("ptx: " ++ B8.unpack (CUDA.jitInfoLog jit))

  return $! CUDA.jitModule jit


-- | Extract the named function from the module and package into a Kernel
-- object, which includes meta-information on resource usage.
--
-- If we are in debug mode, print statistics on kernel resource usage, etc.
--
linkFunction
    :: CUDA.Module                      -- the compiled module
    -> ShortByteString                  -- __global__ entry function name
    -> LaunchConfig                     -- launch configuration for this global function
    -> IO Kernel
linkFunction mdl name configure = do
  f     <- CUDA.getFun mdl (show name)
  regs  <- CUDA.requires f CUDA.NumRegs
  ssmem <- CUDA.requires f CUDA.SharedSizeBytes
  cmem  <- CUDA.requires f CUDA.ConstSizeBytes
  lmem  <- CUDA.requires f CUDA.LocalSizeBytes
  maxt  <- CUDA.requires f CUDA.MaxKernelThreadsPerBlock

  let
      (occ, cta, grid, dsmem) = configure maxt regs ssmem

      msg1, msg2 :: String
      msg1 = printf "kernel function '%s' used %d registers, %d bytes smem, %d bytes lmem, %d bytes cmem"
                      (show name) regs (ssmem + dsmem) lmem cmem

      msg2 = printf "multiprocessor occupancy %.1f %% : %d threads over %d warps in %d blocks"
                      (CUDA.occupancy100 occ)
                      (CUDA.activeThreads occ)
                      (CUDA.activeWarps occ)
                      (CUDA.activeThreadBlocks occ)

  Debug.traceIO Debug.dump_cc (printf "cc: %s\n  ... %s" msg1 msg2)
  return $ Kernel name f occ dsmem cta grid


{--
-- | Extract the names of the function definitions from the module.
--
-- Note: [Extracting global function names]
--
-- It is important to run this on the module given to us by code generation.
-- After combining modules with 'libdevice', extra function definitions,
-- corresponding to basic maths operations, will be added to the module. These
-- functions will not be callable as __global__ functions.
--
-- The list of names will be exported in the order that they appear in the
-- module.
--
globalFunctions :: [Definition] -> [String]
globalFunctions defs =
  [ n | GlobalDefinition Function{..} <- defs
      , not (null basicBlocks)
      , let Name n = name
      ]
--}
>>>>>>> 484d011f
<|MERGE_RESOLUTION|>--- conflicted
+++ resolved
@@ -1,6 +1,7 @@
 {-# LANGUAGE CPP               #-}
 {-# LANGUAGE OverloadedStrings #-}
 {-# LANGUAGE RecordWildCards   #-}
+{-# LANGUAGE TemplateHaskell   #-}
 {-# LANGUAGE TypeFamilies      #-}
 {-# OPTIONS_GHC -fno-warn-orphans #-}
 -- |
@@ -17,11 +18,7 @@
 module Data.Array.Accelerate.LLVM.PTX.Compile (
 
   module Data.Array.Accelerate.LLVM.Compile,
-<<<<<<< HEAD
   ObjectR(..),
-=======
-  ExecutableR(..), Kernel(..), ObjectCode,
->>>>>>> 484d011f
 
 ) where
 
@@ -39,11 +36,7 @@
 #endif
 
 -- accelerate
-<<<<<<< HEAD
 import Data.Array.Accelerate.Error                                  ( internalError )
-=======
-import Data.Array.Accelerate.Lifetime
->>>>>>> 484d011f
 import Data.Array.Accelerate.Trafo                                  ( DelayedOpenAcc )
 
 import Data.Array.Accelerate.LLVM.CodeGen
@@ -74,11 +67,7 @@
 import Control.Monad.Except
 import Control.Monad.State
 import Data.ByteString                                              ( ByteString )
-<<<<<<< HEAD
-=======
 import Data.ByteString.Short                                        ( ShortByteString )
-import Data.List                                                    ( intercalate )
->>>>>>> 484d011f
 import Data.Word
 import Foreign.C
 import Foreign.ForeignPtr
@@ -99,8 +88,7 @@
 
 
 instance Compile PTX where
-<<<<<<< HEAD
-  data ObjectR PTX = ObjectR { ptxConfig :: ![(String, LaunchConfig)]
+  data ObjectR PTX = ObjectR { ptxConfig :: ![(ShortByteString, LaunchConfig)]
                              , ptxObject :: {-# UNPACK #-} !ByteString
                              }
   compileForTarget = compile
@@ -110,29 +98,6 @@
 --
 -- This generates the target code together with a list of each kernel function
 -- defined in the module paired with its occupancy information.
-=======
-  data ExecutableR PTX = PTXR { ptxKernel :: ![Kernel]
-                              , ptxModule :: {-# UNPACK #-} !ObjectCode
-                              }
-  compileForTarget     = compileForPTX
-
-
-data Kernel = Kernel
-  { kernelName                  :: {-# UNPACK #-} !ShortByteString
-  , kernelFun                   :: {-# UNPACK #-} !CUDA.Fun
-  , kernelOccupancy             :: {-# UNPACK #-} !CUDA.Occupancy
-  , kernelSharedMemBytes        :: {-# UNPACK #-} !Int
-  , kernelThreadBlockSize       :: {-# UNPACK #-} !Int
-  , kernelThreadBlocks          :: (Int -> Int)
-  }
-
-type ObjectCode = Lifetime CUDA.Module
-
-
--- | Compile a given module for the NVPTX backend. This produces a CUDA module
--- as well as a list of the kernel functions in the module, together with some
--- occupancy information.
->>>>>>> 484d011f
 --
 compile :: DelayedOpenAcc aenv a -> Gamma aenv -> LLVM PTX (ObjectR PTX)
 compile acc aenv = do
@@ -147,7 +112,6 @@
 
   -- Lower the generated LLVM into a CUBIN object code
   --
-<<<<<<< HEAD
   cubin <- liftIO $ do
     yes <- doesFileExist cache
     if yes
@@ -164,22 +128,6 @@
 -- | Compile the LLVM module to PTX assembly. This is done either by the
 -- closed-source libNVVM library, or via the standard NVPTX backend (which is
 -- the default).
-=======
-  liftIO . LLVM.withContext $ \ctx -> do
-    ptx  <- compileModule dev ctx ast
-    funs <- sequence [ linkFunction ptx f x | (LLVM.Name f, KM_PTX x) <- Map.toList md ]
-    ptx' <- newLifetime ptx
-    addFinalizer ptx' $ do
-      Debug.traceIO Debug.dump_gc
-        $ printf "gc: unload module: %s"
-        $ intercalate ","
-        $ P.map (show . kernelName) funs
-      withContext (ptxContext target) (CUDA.unload ptx)
-    return $! PTXR funs ptx'
-
-
--- | Compile the LLVM module to produce a CUDA module.
->>>>>>> 484d011f
 --
 compilePTX :: CUDA.DeviceProperties -> LLVM.Context -> AST.Module -> IO ByteString
 compilePTX dev ctx ast = do
@@ -301,7 +249,7 @@
   Debug.when Debug.dump_cc   $ do
     Debug.when Debug.verbose $ do
       ll <- LLVM.moduleLLVMAssembly mdl -- TLM: unfortunate to do the lowering twice in debug mode
-      Debug.traceIO Debug.verbose ll
+      Debug.traceIO Debug.verbose (B8.unpack ll)
 
   -- Lower the generated module to bitcode, then compile and link together with
   -- the shim header and libdevice library (if necessary)
@@ -317,13 +265,8 @@
 
 -- Compiling with the NVPTX backend uses LLVM-3.3 and above
 --
-<<<<<<< HEAD
 compileModuleNVPTX :: CUDA.DeviceProperties -> LLVM.Module -> IO ByteString
 compileModuleNVPTX dev mdl =
-=======
-compileModuleNVPTX :: CUDA.DeviceProperties -> ShortByteString -> LLVM.Module -> IO CUDA.Module
-compileModuleNVPTX dev name mdl =
->>>>>>> 484d011f
   withPTXTargetMachine dev $ \nvptx -> do
 
     -- Run the standard optimisation pass
@@ -341,15 +284,7 @@
         Debug.traceIO Debug.verbose . B8.unpack =<< LLVM.moduleLLVMAssembly mdl
 
       -- Lower the LLVM module into target assembly (PTX)
-<<<<<<< HEAD
-      runError (moduleTargetAssembly nvptx mdl)
-=======
-      ptx <- moduleTargetAssembly nvptx mdl
-
-      -- Link into a new CUDA module in the current context
-      linkPTX name ptx
-#endif
->>>>>>> 484d011f
+      moduleTargetAssembly nvptx mdl
 
 
 -- | Produce target specific assembly as a 'ByteString'.
@@ -373,92 +308,3 @@
           0                    -> return bs
           _ | B.isSpaceWord8 x -> poke p' 0 >> return bs
           _                    -> return (B.snoc bs 0)
-<<<<<<< HEAD
-=======
-
-
--- | Load the given CUDA PTX into a new module that is linked into the current
--- context.
---
-linkPTX :: ShortByteString -> ByteString -> IO CUDA.Module
-linkPTX name ptx = do
-  _verbose      <- Debug.queryFlag Debug.verbose
-  _debug        <- Debug.queryFlag Debug.debug_cc
-  --
-  let v         = if _verbose then [ CUDA.Verbose ]                                  else []
-      d         = if _debug   then [ CUDA.GenerateDebugInfo, CUDA.GenerateLineInfo ] else []
-      flags     = concat [v,d]
-  --
-  Debug.when (Debug.dump_asm) $
-    Debug.traceIO Debug.verbose (B8.unpack ptx)
-
-  jit   <- B.unsafeUseAsCString ptx $ \p -> CUDA.loadDataFromPtrEx (castPtr p) flags
-
-  Debug.traceIO Debug.dump_asm $
-    printf "ptx: compiled entry function \"%s\" in %s"
-           (show name)
-           (Debug.showFFloatSIBase (Just 2) 1000 (CUDA.jitTime jit / 1000) "s")
-
-  Debug.when Debug.verbose $
-    unless (B.null (CUDA.jitInfoLog jit)) $
-      Debug.traceIO Debug.dump_asm ("ptx: " ++ B8.unpack (CUDA.jitInfoLog jit))
-
-  return $! CUDA.jitModule jit
-
-
--- | Extract the named function from the module and package into a Kernel
--- object, which includes meta-information on resource usage.
---
--- If we are in debug mode, print statistics on kernel resource usage, etc.
---
-linkFunction
-    :: CUDA.Module                      -- the compiled module
-    -> ShortByteString                  -- __global__ entry function name
-    -> LaunchConfig                     -- launch configuration for this global function
-    -> IO Kernel
-linkFunction mdl name configure = do
-  f     <- CUDA.getFun mdl (show name)
-  regs  <- CUDA.requires f CUDA.NumRegs
-  ssmem <- CUDA.requires f CUDA.SharedSizeBytes
-  cmem  <- CUDA.requires f CUDA.ConstSizeBytes
-  lmem  <- CUDA.requires f CUDA.LocalSizeBytes
-  maxt  <- CUDA.requires f CUDA.MaxKernelThreadsPerBlock
-
-  let
-      (occ, cta, grid, dsmem) = configure maxt regs ssmem
-
-      msg1, msg2 :: String
-      msg1 = printf "kernel function '%s' used %d registers, %d bytes smem, %d bytes lmem, %d bytes cmem"
-                      (show name) regs (ssmem + dsmem) lmem cmem
-
-      msg2 = printf "multiprocessor occupancy %.1f %% : %d threads over %d warps in %d blocks"
-                      (CUDA.occupancy100 occ)
-                      (CUDA.activeThreads occ)
-                      (CUDA.activeWarps occ)
-                      (CUDA.activeThreadBlocks occ)
-
-  Debug.traceIO Debug.dump_cc (printf "cc: %s\n  ... %s" msg1 msg2)
-  return $ Kernel name f occ dsmem cta grid
-
-
-{--
--- | Extract the names of the function definitions from the module.
---
--- Note: [Extracting global function names]
---
--- It is important to run this on the module given to us by code generation.
--- After combining modules with 'libdevice', extra function definitions,
--- corresponding to basic maths operations, will be added to the module. These
--- functions will not be callable as __global__ functions.
---
--- The list of names will be exported in the order that they appear in the
--- module.
---
-globalFunctions :: [Definition] -> [String]
-globalFunctions defs =
-  [ n | GlobalDefinition Function{..} <- defs
-      , not (null basicBlocks)
-      , let Name n = name
-      ]
---}
->>>>>>> 484d011f
